--- conflicted
+++ resolved
@@ -11,7 +11,6 @@
 bevy-inspector-egui = "0.8"
 console_error_panic_hook = "0.1"
 bevy_prototype_debug_lines = "0.6"
-<<<<<<< HEAD
 md5 = "0.7.0"
 web-sys = { version = "0.3", features = ["Window", "Response"] }
 wasm-bindgen = { version = "0.2", features = ["serde-serialize"] }
@@ -20,9 +19,7 @@
 wasm-bindgen-futures = "0.4"
 futures = "0.3"
 futures-lite = "1.12"
-=======
 
 [profile.release]
 opt-level = 's'
-lto = "thin"
->>>>>>> cc02b0dc
+lto = "thin"