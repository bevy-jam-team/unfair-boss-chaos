--- conflicted
+++ resolved
@@ -9,9 +9,5 @@
 bevy = "0.6"
 bevy_rapier2d = { version = "0.12.1", features = [ "simd-stable", "wasm-bindgen" ] }
 bevy-inspector-egui = "0.8"
-<<<<<<< HEAD
 console_error_panic_hook = "0.1"
-=======
-console_error_panic_hook = "0.1"
-bevy_prototype_debug_lines = "0.6"
->>>>>>> 5f7a7999
+bevy_prototype_debug_lines = "0.6"