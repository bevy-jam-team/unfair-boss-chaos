use crate::scene::CameraTag;
use bevy::prelude::*;

pub struct InputPlugin;

impl Plugin for InputPlugin {
	fn build(&self, app: &mut App) {
<<<<<<< HEAD
		app.insert_resource(MousePosition { x: 0.0, y: 0.0 })
=======
		app.insert_resource(MousePosition(Vec2::new(0.0, 0.0)))
>>>>>>> 5f7a7999
			.add_system(update_mouse_position.label("input"));
	}
}

/// A resource that holds the current mouse position relative to the game world. Implemented as a resource, we might want to
/// use it in other parts of the game
<<<<<<< HEAD
pub struct MousePosition {
	pub x: f32,
	pub y: f32,
}

/// System that updates the MousePosition resource, so that it is available for the entire app to use
fn update_mouse_position(
	mut mouse_position_info: ResMut<MousePosition>,
=======
pub struct MousePosition(pub Vec2);

/// System that updates the MousePosition resource, so that it is available for the entire app to use
fn update_mouse_position(
	mut mouse_pos: ResMut<MousePosition>,
>>>>>>> 5f7a7999
	windows_info: Res<Windows>,
	q_camera: Query<(&Camera, &GlobalTransform), With<CameraTag>>,
) {
	let (camera, camera_transform) = q_camera.single();
	let wnd = windows_info.get(camera.window).unwrap();

	if let Some(screen_pos) = wnd.cursor_position() {
		let window_size = Vec2::new(wnd.width() as f32, wnd.height() as f32);
		let ndc = (screen_pos / window_size) * 2.0 - Vec2::ONE;
		let ndc_to_world = camera_transform.compute_matrix() * camera.projection_matrix.inverse();
		let world_pos = ndc_to_world.project_point3(ndc.extend(-1.0));
		let world_pos: Vec2 = world_pos.truncate();
<<<<<<< HEAD
		mouse_position_info.x = world_pos.x;
		mouse_position_info.y = world_pos.y;
=======
		mouse_pos.0 = world_pos;
>>>>>>> 5f7a7999
	}
}<|MERGE_RESOLUTION|>--- conflicted
+++ resolved
@@ -5,33 +5,18 @@
 
 impl Plugin for InputPlugin {
 	fn build(&self, app: &mut App) {
-<<<<<<< HEAD
-		app.insert_resource(MousePosition { x: 0.0, y: 0.0 })
-=======
 		app.insert_resource(MousePosition(Vec2::new(0.0, 0.0)))
->>>>>>> 5f7a7999
 			.add_system(update_mouse_position.label("input"));
 	}
 }
 
 /// A resource that holds the current mouse position relative to the game world. Implemented as a resource, we might want to
 /// use it in other parts of the game
-<<<<<<< HEAD
-pub struct MousePosition {
-	pub x: f32,
-	pub y: f32,
-}
-
-/// System that updates the MousePosition resource, so that it is available for the entire app to use
-fn update_mouse_position(
-	mut mouse_position_info: ResMut<MousePosition>,
-=======
 pub struct MousePosition(pub Vec2);
 
 /// System that updates the MousePosition resource, so that it is available for the entire app to use
 fn update_mouse_position(
 	mut mouse_pos: ResMut<MousePosition>,
->>>>>>> 5f7a7999
 	windows_info: Res<Windows>,
 	q_camera: Query<(&Camera, &GlobalTransform), With<CameraTag>>,
 ) {
@@ -44,11 +29,6 @@
 		let ndc_to_world = camera_transform.compute_matrix() * camera.projection_matrix.inverse();
 		let world_pos = ndc_to_world.project_point3(ndc.extend(-1.0));
 		let world_pos: Vec2 = world_pos.truncate();
-<<<<<<< HEAD
-		mouse_position_info.x = world_pos.x;
-		mouse_position_info.y = world_pos.y;
-=======
 		mouse_pos.0 = world_pos;
->>>>>>> 5f7a7999
 	}
 }