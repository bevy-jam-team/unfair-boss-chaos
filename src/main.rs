use bevy::{core::FixedTimestep, prelude::*};
use bevy_jam_1_submission::*;
use bevy_rapier2d::prelude::*;

#[derive(Debug, Hash, PartialEq, Eq, Clone, StageLabel)]
struct FixedUpdateStage;

mod poc;

fn main() {
    App::new()
        .add_plugins(DefaultPlugins)
<<<<<<< HEAD
        .add_plugin(poc::PoC)
=======
        .add_plugin(RapierPhysicsPlugin::<NoUserData>::default())
        .add_plugin(RapierRenderPlugin)
        .add_startup_system(setup_physics_scene)
        .add_startup_system(hello_world)
        .add_stage_after(
            // runs every 1.5 seconds to debug physics stats
            CoreStage::Update,
            FixedUpdateStage,
            SystemStage::parallel()
                .with_run_criteria(FixedTimestep::step(1.5))
                .with_system(print_physics_stats),
        )
        .add_system(player_movement)
>>>>>>> f4aa1c1d
        .run();
}<|MERGE_RESOLUTION|>--- conflicted
+++ resolved
@@ -1,31 +1,21 @@
-use bevy::{core::FixedTimestep, prelude::*};
-use bevy_jam_1_submission::*;
+use bevy::prelude::*;
 use bevy_rapier2d::prelude::*;
 
-#[derive(Debug, Hash, PartialEq, Eq, Clone, StageLabel)]
-struct FixedUpdateStage;
-
-mod poc;
+mod input;
+mod physics;
+mod player;
+mod scene;
+mod shooting;
 
 fn main() {
     App::new()
         .add_plugins(DefaultPlugins)
-<<<<<<< HEAD
-        .add_plugin(poc::PoC)
-=======
         .add_plugin(RapierPhysicsPlugin::<NoUserData>::default())
         .add_plugin(RapierRenderPlugin)
-        .add_startup_system(setup_physics_scene)
-        .add_startup_system(hello_world)
-        .add_stage_after(
-            // runs every 1.5 seconds to debug physics stats
-            CoreStage::Update,
-            FixedUpdateStage,
-            SystemStage::parallel()
-                .with_run_criteria(FixedTimestep::step(1.5))
-                .with_system(print_physics_stats),
-        )
-        .add_system(player_movement)
->>>>>>> f4aa1c1d
+        .add_plugin(input::InputPlugin)
+        .add_plugin(physics::SetupPhysicsPlugin)
+        .add_plugin(scene::SetupScenePlugin)
+        .add_plugin(shooting::ShootingPlugin)
+        .add_plugin(player::PlayerPlugin)
         .run();
 }