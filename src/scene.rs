--- conflicted
+++ resolved
@@ -5,14 +5,10 @@
 
 impl Plugin for SetupScenePlugin {
 	fn build(&self, app: &mut App) {
-<<<<<<< HEAD
-		app.add_startup_system(spawn_camera_and_scene);
-=======
 		app.insert_resource(WindowDescriptor {
 			..Default::default()
 		})
 		.add_startup_system(spawn_camera_and_scene.label("scene"));
->>>>>>> 5f7a7999
 	}
 }
 
@@ -20,13 +16,9 @@
 pub struct CameraTag;
 
 /// Startup system. Spawns all the things that are necessary to render the scene
-<<<<<<< HEAD
-fn spawn_camera_and_scene(mut commands: Commands) {
-=======
 fn spawn_camera_and_scene(mut commands: Commands, rapier_parameters: Res<RapierConfiguration>) {
 	info!("SPAWN_CAMERA_AND_SCENE");
 
->>>>>>> 5f7a7999
 	// camera
 	commands
 		.spawn_bundle(OrthographicCameraBundle::new_2d())
@@ -35,15 +27,6 @@
 	// test dummy rigidbody
 	commands
 		.spawn_bundle(SpriteBundle {
-<<<<<<< HEAD
-			transform: Transform {
-				translation: Vec3::new(0.0, 100.0, 0.0),
-				..Default::default()
-			},
-			sprite: Sprite {
-				color: Color::rgb(0.0, 0.0, 0.0),
-				custom_size: Some(Vec2::new(50.0, 10.0)),
-=======
 			sprite: Sprite {
 				color: Color::rgb(0.0, 0.0, 0.0),
 				custom_size: Some(Vec2::new(50.0, 10.0)),
@@ -85,20 +68,10 @@
 			sprite: Sprite {
 				color: Color::rgb(0.0, 0.0, 0.0),
 				custom_size: Some(Vec2::new(700.0, 10.0)),
->>>>>>> 5f7a7999
 				..Default::default()
 			},
 			..Default::default()
 		})
-<<<<<<< HEAD
-		.insert_bundle(RigidBodyBundle::default())
-		.insert_bundle(ColliderBundle {
-			position: [2.5 / 2.0, 0.5 / 2.0].into(),
-			..Default::default()
-		});
-
-	// TODO: spawn more level assets
-=======
 		.insert_bundle(RigidBodyBundle {
 			body_type: RigidBodyType::Static.into(),
 			position: RigidBodyPosition {
@@ -213,5 +186,4 @@
 			..Default::default()
 		})
 		.insert(ColliderPositionSync::Discrete);
->>>>>>> 5f7a7999
 }