use bevy::{math::Vec3Swizzles, prelude::*};
use bevy_rapier2d::prelude::*;

use crate::{input::MousePosition, player::Player};
<<<<<<< HEAD
use bevy_inspector_egui::Inspectable;
=======
use bevy_inspector_egui::{Inspectable, InspectorPlugin};
>>>>>>> 5f7a7999

pub struct ShootingPlugin;

impl Plugin for ShootingPlugin {
	fn build(&self, app: &mut App) {
<<<<<<< HEAD
		app.add_event::<ShootEvent>().add_system_set(
			SystemSet::new()
				.after("input")
				.with_system(check_for_shoot_event)
				.label("check_for_shoot_event")
				.with_system(shoot)
				.label("shoot")
				.with_system(move_bullets)
				.label("move_bullets"),
		);
=======
		app.add_event::<ShootEvent>() // TODO: handle on bullet hit event
			.add_system_set_to_stage(
				CoreStage::PostUpdate,
				SystemSet::new()
					.after("input")
					.with_system(check_for_shoot_event) // TODO: check for shoot event long press
					.label("check_for_shoot_event")
					.with_system(shoot)
					.label("shoot"),
			)
			.add_plugin(InspectorPlugin::<BulletParams>::new());
>>>>>>> 5f7a7999
	}
}

/// Values we might want to tweak and that are used to define specific properties of the entities.
#[derive(Inspectable)]
struct BulletParams {
	bullet_force_scale: f32,
	bullet_offset: f32,
}

impl Default for BulletParams {
	fn default() -> Self {
		Self {
			bullet_force_scale: 1000.0,
			bullet_offset: 0.5,
		}
	}
}

/// used to check and trigger the shooting mechanic
struct ShootEvent;

// COMPONENTS

/// Just used tags component to be able to identify specific entities to retrieve
#[derive(Inspectable, Component)]
struct BulletTag;

// Components used to hold informations and data realtive to the entity they are attached to

#[derive(Inspectable, Component)]
struct Speed {
	value: f32,
}

<<<<<<< HEAD
#[derive(Inspectable, Component)]
=======
#[derive(Inspectable, Component, Clone)]
>>>>>>> 5f7a7999
struct Direction {
	value: Vec2,
}

// CUSTOM BUNDLES

/// Just custom bundles, to spawn a specific entity without the need to insert every time the specific
/// components related to that entity
#[derive(Bundle)]
struct BulletBundle {
	tag: BulletTag,
	speed: Speed,
	direction: Direction,
	#[bundle]
	sprite: SpriteBundle,
<<<<<<< HEAD
=======
	#[bundle]
	rigidbody: RigidBodyBundle,
	#[bundle]
	collider: ColliderBundle,
>>>>>>> 5f7a7999
}

// SYSTEMS

// The names of the systems are as expressive as possible in order to allow an easy understanding of
// what they are doing

<<<<<<< HEAD
/// System that moves the bullets according to their direction and speed (direction is calculated when the bullet is spawned)
fn move_bullets(
	mut bullets_query: Query<(&mut Transform, &Direction, &Speed), With<BulletTag>>,
	time: Res<Time>,
) {
	for (mut bullet_transform, bullet_direction, bullet_speed) in bullets_query.iter_mut() {
		bullet_transform.translation.x +=
			bullet_direction.value.x * bullet_speed.value * time.delta_seconds();
		bullet_transform.translation.y +=
			bullet_direction.value.y * bullet_speed.value * time.delta_seconds();
	}
}

=======
>>>>>>> 5f7a7999
/// System that checks if the mouse button has been pressed. If so, queues a new event to shoot a bullet
fn check_for_shoot_event(
	mut ev_shoot_writer: EventWriter<ShootEvent>,
	mouse_input: Res<Input<MouseButton>>,
) {
	if mouse_input.just_pressed(MouseButton::Left) {
		ev_shoot_writer.send(ShootEvent);
	}
}

/// System that spawns a bullet if a ShootEvent was triggered. It just spawns a bullet in the current player position and calculates the direction
/// the bullet must follow
fn shoot(
	mut commands: Commands,
	mut ev_shoot_reader: EventReader<ShootEvent>,
<<<<<<< HEAD
	mouse_info: Res<MousePosition>,
	player_info: Query<&Transform, With<Player>>,
) {
	let player_transform = player_info.single();

	for _ in ev_shoot_reader.iter() {
		commands.spawn_bundle(BulletBundle {
			tag: BulletTag,
			speed: Speed {
				value: BULLET_SPEED_VALUE,
			},
			direction: Direction {
				value: Vec2::new(
					mouse_info.x - player_transform.translation.x,
					mouse_info.y - player_transform.translation.y,
				)
				.normalize(),
			},
			sprite: SpriteBundle {
				sprite: Sprite {
					color: Color::rgb(0.75, 0.75, 0.75),
					..Default::default()
				},
				transform: Transform {
					translation: Vec3::new(
						player_transform.translation.x,
						player_transform.translation.y,
						0.0,
					),
					scale: Vec3::new(15.0, 15.0, 0.0),
					..Default::default()
				},
				..Default::default()
			},
		});
=======
	mouse_pos: Res<MousePosition>,
	player_info: Query<(&Transform, &RigidBodyPositionComponent), With<Player>>,
	asset_server: Res<AssetServer>,
	params: Res<BulletParams>,
) {
	let (player_transform, player_rb_pos) = player_info.single();

	for _ in ev_shoot_reader.iter() {
		let direction = Direction {
			value: (mouse_pos.0 - player_transform.translation.xy()).normalize(),
		};
		commands
			.spawn_bundle(BulletBundle {
				tag: BulletTag,
				speed: Speed {
					value: params.bullet_force_scale,
				},
				direction: direction.clone(),
				sprite: SpriteBundle {
					texture: asset_server.load("physics_example/bullet.png"),
					sprite: Sprite {
						custom_size: Some(Vec2::new(1.0, 1.0)),
						..Default::default()
					},
					transform: Transform {
						translation: player_transform.translation,
						rotation: player_transform.rotation,
						scale: Vec3::new(15.0, 15.0, 0.0),
						..Default::default()
					},
					..Default::default()
				},
				rigidbody: RigidBodyBundle {
					position: RigidBodyPosition {
						position: player_rb_pos.position.translation
							* Isometry::from(direction.value * params.bullet_offset)
							* Isometry::rotation((direction.value.y / direction.value.x).atan()),
						..Default::default()
					}
					.into(),
					forces: RigidBodyForces {
						force: (direction.value * params.bullet_force_scale).into(),
						..Default::default()
					}
					.into(),
					..Default::default()
				},
				collider: ColliderBundle {
					flags: ColliderFlags {
						// only ignore group 0, which should be player. NOTE: only works for player spawned bullets
						collision_groups: InteractionGroups::new(u32::MAX, !0b0001),
						..Default::default()
					}
					.into(),
					..Default::default()
				},
			})
			.insert(ColliderPositionSync::Discrete);
>>>>>>> 5f7a7999
	}
}<|MERGE_RESOLUTION|>--- conflicted
+++ resolved
@@ -2,28 +2,12 @@
 use bevy_rapier2d::prelude::*;
 
 use crate::{input::MousePosition, player::Player};
-<<<<<<< HEAD
-use bevy_inspector_egui::Inspectable;
-=======
 use bevy_inspector_egui::{Inspectable, InspectorPlugin};
->>>>>>> 5f7a7999
 
 pub struct ShootingPlugin;
 
 impl Plugin for ShootingPlugin {
 	fn build(&self, app: &mut App) {
-<<<<<<< HEAD
-		app.add_event::<ShootEvent>().add_system_set(
-			SystemSet::new()
-				.after("input")
-				.with_system(check_for_shoot_event)
-				.label("check_for_shoot_event")
-				.with_system(shoot)
-				.label("shoot")
-				.with_system(move_bullets)
-				.label("move_bullets"),
-		);
-=======
 		app.add_event::<ShootEvent>() // TODO: handle on bullet hit event
 			.add_system_set_to_stage(
 				CoreStage::PostUpdate,
@@ -35,7 +19,6 @@
 					.label("shoot"),
 			)
 			.add_plugin(InspectorPlugin::<BulletParams>::new());
->>>>>>> 5f7a7999
 	}
 }
 
@@ -71,11 +54,7 @@
 	value: f32,
 }
 
-<<<<<<< HEAD
-#[derive(Inspectable, Component)]
-=======
 #[derive(Inspectable, Component, Clone)]
->>>>>>> 5f7a7999
 struct Direction {
 	value: Vec2,
 }
@@ -91,13 +70,10 @@
 	direction: Direction,
 	#[bundle]
 	sprite: SpriteBundle,
-<<<<<<< HEAD
-=======
 	#[bundle]
 	rigidbody: RigidBodyBundle,
 	#[bundle]
 	collider: ColliderBundle,
->>>>>>> 5f7a7999
 }
 
 // SYSTEMS
@@ -105,22 +81,6 @@
 // The names of the systems are as expressive as possible in order to allow an easy understanding of
 // what they are doing
 
-<<<<<<< HEAD
-/// System that moves the bullets according to their direction and speed (direction is calculated when the bullet is spawned)
-fn move_bullets(
-	mut bullets_query: Query<(&mut Transform, &Direction, &Speed), With<BulletTag>>,
-	time: Res<Time>,
-) {
-	for (mut bullet_transform, bullet_direction, bullet_speed) in bullets_query.iter_mut() {
-		bullet_transform.translation.x +=
-			bullet_direction.value.x * bullet_speed.value * time.delta_seconds();
-		bullet_transform.translation.y +=
-			bullet_direction.value.y * bullet_speed.value * time.delta_seconds();
-	}
-}
-
-=======
->>>>>>> 5f7a7999
 /// System that checks if the mouse button has been pressed. If so, queues a new event to shoot a bullet
 fn check_for_shoot_event(
 	mut ev_shoot_writer: EventWriter<ShootEvent>,
@@ -136,43 +96,6 @@
 fn shoot(
 	mut commands: Commands,
 	mut ev_shoot_reader: EventReader<ShootEvent>,
-<<<<<<< HEAD
-	mouse_info: Res<MousePosition>,
-	player_info: Query<&Transform, With<Player>>,
-) {
-	let player_transform = player_info.single();
-
-	for _ in ev_shoot_reader.iter() {
-		commands.spawn_bundle(BulletBundle {
-			tag: BulletTag,
-			speed: Speed {
-				value: BULLET_SPEED_VALUE,
-			},
-			direction: Direction {
-				value: Vec2::new(
-					mouse_info.x - player_transform.translation.x,
-					mouse_info.y - player_transform.translation.y,
-				)
-				.normalize(),
-			},
-			sprite: SpriteBundle {
-				sprite: Sprite {
-					color: Color::rgb(0.75, 0.75, 0.75),
-					..Default::default()
-				},
-				transform: Transform {
-					translation: Vec3::new(
-						player_transform.translation.x,
-						player_transform.translation.y,
-						0.0,
-					),
-					scale: Vec3::new(15.0, 15.0, 0.0),
-					..Default::default()
-				},
-				..Default::default()
-			},
-		});
-=======
 	mouse_pos: Res<MousePosition>,
 	player_info: Query<(&Transform, &RigidBodyPositionComponent), With<Player>>,
 	asset_server: Res<AssetServer>,
@@ -231,6 +154,5 @@
 				},
 			})
 			.insert(ColliderPositionSync::Discrete);
->>>>>>> 5f7a7999
 	}
 }